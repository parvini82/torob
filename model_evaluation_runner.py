--- conflicted
+++ resolved
@@ -16,29 +16,13 @@
 from pathlib import Path
 import itertools
 
-<<<<<<< HEAD
-# Add project root to Python path
-project_root = Path(__file__).parent
-=======
 # اضافه کردن project root به Python path
 project_root = Path(__file__).parent.absolute()
->>>>>>> e753c951
 if str(project_root) not in sys.path:
     sys.path.insert(0, str(project_root))
 
 # List of Vision models to test
 VISION_MODEL_ALTERNATIVES = [
-<<<<<<< HEAD
-    "openai/gpt-5-mini",
-    "x-ai/grok-4-fast",
-    "google/gemma-3-12b-it",
-    "openai/gpt-5",
-    "google/gemma-3-27b-it",
-    "openai/gpt-4o",
-    "anthropic/claude-3.5-haiku",
-    "google/gemma-3-4b-it",
-
-=======
     # "openai/gpt-5-mini",
     # "openai/gpt-4o",
     # "google/gemma-3-12b-it",
@@ -47,7 +31,6 @@
     "google/gemma-3-4b-it",
     "x-ai/grok-4-fast",
     # "openai/gpt-5",
->>>>>>> e753c951
 ]
 
 # List of Translation models to test
